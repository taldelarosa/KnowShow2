using Xunit;
using FluentAssertions;
using EpisodeIdentifier.Core.Interfaces;
using EpisodeIdentifier.Core.Models;
using EpisodeIdentifier.Core.Models.Configuration;
using EpisodeIdentifier.Core.Services;

namespace EpisodeIdentifier.Tests.Contract;

/// <summary>
/// Contract tests for IFilenameService interface.
/// These tests verify the interface contract without testing implementation details.
/// All tests MUST FAIL until the service is implemented.
/// </summary>
public class FilenameServiceContractTests
{
    private readonly IFilenameService _filenameService;

    public FilenameServiceContractTests()
    {
        var mockConfigService = new TestAppConfigService();
        _filenameService = new FilenameService(mockConfigService);
    }

    private class TestAppConfigService : IAppConfigService
    {
        public AppConfig Config => new AppConfig
        {
<<<<<<< HEAD
            RenameConfidenceThreshold = 0.9,
            MaxConcurrency = 4  // Default test value
=======
            MatchConfidenceThreshold = 0.8,
            RenameConfidenceThreshold = 0.9
>>>>>>> ed9f1a7f
        };

        public int MaxConcurrency => Config.MaxConcurrency;
        public ConfigurationResult? LastConfigurationResult => ConfigurationResult.Success(new Configuration { MaxConcurrency = MaxConcurrency });

        public Task LoadConfigurationAsync(string? configPath = null) => Task.CompletedTask;
        public Task SaveConfigurationAsync(string? configPath = null) => Task.CompletedTask;

        public Task<ConfigurationResult> LoadConfiguration()
        {
            var config = new Configuration { MaxConcurrency = 4 };
            return Task.FromResult(ConfigurationResult.Success(config));
        }

        public Task<bool> ReloadIfChanged()
        {
            return Task.FromResult(false);
        }

        public ConfigurationResult ValidateConfiguration(Configuration config)
        {
            return ConfigurationResult.Success(config);
        }
    }

    [Fact]
    public void GenerateFilename_WithValidHighConfidenceRequest_ReturnsValidFilename()
    {
        // Arrange
        var request = new FilenameGenerationRequest
        {
            Series = "The Office",
            Season = "01",
            Episode = "01",
            EpisodeName = "Pilot",
            FileExtension = ".mkv",
            MatchConfidence = 0.95
        };

        // Act
        var result = _filenameService.GenerateFilename(request);

        // Assert
        result.Should().NotBeNull();
        result.IsValid.Should().BeTrue();
        result.SuggestedFilename.Should().Be("The Office - S01E01 - Pilot.mkv");
        result.ValidationError.Should().BeNull();
        result.TotalLength.Should().BeGreaterThan(0);
        result.WasTruncated.Should().BeFalse();
        result.SanitizedCharacters.Should().NotBeNull();
    }

    [Fact]
    public void GenerateFilename_WithLowConfidence_ReturnsValidationError()
    {
        // Arrange
        var request = new FilenameGenerationRequest
        {
            Series = "The Office",
            Season = "01",
            Episode = "01",
            FileExtension = ".mkv",
            MatchConfidence = 0.75 // Below 0.9 threshold
        };

        // Act
        var result = _filenameService.GenerateFilename(request);

        // Assert
        result.Should().NotBeNull();
        result.IsValid.Should().BeFalse();
        result.ValidationError.Should().NotBeNullOrEmpty();
        result.ValidationError.Should().Contain("confidence");
    }

    [Fact]
    public void GenerateFilename_WithNullSeries_ReturnsValidationError()
    {
        // Arrange
        var request = new FilenameGenerationRequest
        {
            Series = null!,
            Season = "01",
            Episode = "01",
            FileExtension = ".mkv",
            MatchConfidence = 0.95
        };

        // Act
        var result = _filenameService.GenerateFilename(request);

        // Assert
        result.Should().NotBeNull();
        result.IsValid.Should().BeFalse();
        result.ValidationError.Should().NotBeNullOrEmpty();
        result.ValidationError.Should().Contain("Series");
    }

    [Fact]
    public void GenerateFilename_WithEmptySeason_ReturnsValidationError()
    {
        // Arrange
        var request = new FilenameGenerationRequest
        {
            Series = "The Office",
            Season = "",
            Episode = "01",
            FileExtension = ".mkv",
            MatchConfidence = 0.95
        };

        // Act
        var result = _filenameService.GenerateFilename(request);

        // Assert
        result.Should().NotBeNull();
        result.IsValid.Should().BeFalse();
        result.ValidationError.Should().NotBeNullOrEmpty();
        result.ValidationError.Should().Contain("Season");
    }

    [Fact]
    public void GenerateFilename_WithInvalidFileExtension_ReturnsValidationError()
    {
        // Arrange
        var request = new FilenameGenerationRequest
        {
            Series = "The Office",
            Season = "01",
            Episode = "01",
            FileExtension = "mkv", // Missing dot
            MatchConfidence = 0.95
        };

        // Act
        var result = _filenameService.GenerateFilename(request);

        // Assert
        result.Should().NotBeNull();
        result.IsValid.Should().BeFalse();
        result.ValidationError.Should().NotBeNullOrEmpty();
        result.ValidationError.Should().Contain("extension");
    }

    [Fact]
    public void GenerateFilename_WithoutEpisodeName_GeneratesFilenameWithoutEpisodeName()
    {
        // Arrange
        var request = new FilenameGenerationRequest
        {
            Series = "The Office",
            Season = "01",
            Episode = "01",
            EpisodeName = null,
            FileExtension = ".mkv",
            MatchConfidence = 0.95
        };

        // Act
        var result = _filenameService.GenerateFilename(request);

        // Assert
        result.Should().NotBeNull();
        result.IsValid.Should().BeTrue();
        result.SuggestedFilename.Should().Be("The Office - S01E01.mkv");
        result.ValidationError.Should().BeNull();
    }

    [Fact]
    public void GenerateFilename_WithLongNames_TruncatesAndReportsCorrectly()
    {
        // Arrange
        var longSeriesName = new string('A', 200);
        var longEpisodeName = new string('B', 100);
        var request = new FilenameGenerationRequest
        {
            Series = longSeriesName,
            Season = "01",
            Episode = "01",
            EpisodeName = longEpisodeName,
            FileExtension = ".mkv",
            MatchConfidence = 0.95
        };

        // Act
        var result = _filenameService.GenerateFilename(request);

        // Assert
        result.Should().NotBeNull();
        result.IsValid.Should().BeTrue();
        result.TotalLength.Should().BeLessOrEqualTo(260);
        result.WasTruncated.Should().BeTrue();
        result.SuggestedFilename.Should().EndWith(".mkv");
    }

    [Fact]
    public void SanitizeForWindows_WithInvalidCharacters_ReplacesWithSpaces()
    {
        // Arrange
        var input = "Show: The \"Best\" <Episode> |Part 1| ?Question? *Star* \\Path\\";

        // Act
        var result = _filenameService.SanitizeForWindows(input);

        // Assert
        result.Should().NotBeNull();
        result.Should().NotContain("<");
        result.Should().NotContain(">");
        result.Should().NotContain(":");
        result.Should().NotContain("\"");
        result.Should().NotContain("|");
        result.Should().NotContain("?");
        result.Should().NotContain("*");
        result.Should().NotContain("\\");
        result.Should().Be("Show The Best Episode Part 1 Question Star Path");
    }

    [Fact]
    public void SanitizeForWindows_WithMultipleSpaces_CollapsesToSingleSpace()
    {
        // Arrange
        var input = "Show    with     many      spaces";

        // Act
        var result = _filenameService.SanitizeForWindows(input);

        // Assert
        result.Should().Be("Show with many spaces");
    }

    [Fact]
    public void SanitizeForWindows_WithLeadingTrailingSpaces_TrimsSpaces()
    {
        // Arrange
        var input = "   Show with spaces   ";

        // Act
        var result = _filenameService.SanitizeForWindows(input);

        // Assert
        result.Should().Be("Show with spaces");
    }

    [Fact]
    public void SanitizeForWindows_WithEmptyString_ReturnsEmptyString()
    {
        // Arrange
        var input = "";

        // Act
        var result = _filenameService.SanitizeForWindows(input);

        // Assert
        result.Should().Be("");
    }

    [Fact]
    public void SanitizeForWindows_WithOnlyInvalidCharacters_ReturnsEmptyAfterTrim()
    {
        // Arrange
        var input = "<>:\"|?*\\";

        // Act
        var result = _filenameService.SanitizeForWindows(input);

        // Assert
        result.Should().Be("");
    }

    [Theory]
    [InlineData("Valid filename.txt", true)]
    [InlineData("", false)]
    [InlineData("   ", false)]
    [InlineData("filename<invalid>.txt", false)]
    [InlineData("filename>invalid.txt", false)]
    [InlineData("filename:invalid.txt", false)]
    [InlineData("filename\"invalid.txt", false)]
    [InlineData("filename|invalid.txt", false)]
    [InlineData("filename?invalid.txt", false)]
    [InlineData("filename*invalid.txt", false)]
    [InlineData("filename\\invalid.txt", false)]
    public void IsValidWindowsFilename_ValidatesCorrectly(string filename, bool expectedValid)
    {
        // Act
        var result = _filenameService.IsValidWindowsFilename(filename);

        // Assert
        result.Should().Be(expectedValid);
    }

    [Fact]
    public void IsValidWindowsFilename_WithLongPath_ReturnsFalse()
    {
        // Arrange
        var longFilename = new string('A', 300) + ".txt";

        // Act
        var result = _filenameService.IsValidWindowsFilename(longFilename);

        // Assert
        result.Should().BeFalse();
    }

    [Fact]
    public void TruncateToLimit_PreservesFileExtension()
    {
        // Arrange
        var longFilename = new string('A', 300) + ".mkv";

        // Act
        var result = _filenameService.TruncateToLimit(longFilename, 260);

        // Assert
        result.Should().EndWith(".mkv");
        result.Length.Should().BeLessOrEqualTo(260);
    }

    [Fact]
    public void TruncateToLimit_WithCustomMaxLength_RespectsLimit()
    {
        // Arrange
        var longFilename = "Very long filename that exceeds the custom limit.txt";
        var customLimit = 20;

        // Act
        var result = _filenameService.TruncateToLimit(longFilename, customLimit);

        // Assert
        result.Length.Should().BeLessOrEqualTo(customLimit);
        result.Should().EndWith(".txt");
    }

    [Fact]
    public void TruncateToLimit_WithShortFilename_ReturnsUnchanged()
    {
        // Arrange
        var shortFilename = "short.txt";

        // Act
        var result = _filenameService.TruncateToLimit(shortFilename, 260);

        // Assert
        result.Should().Be(shortFilename);
    }
}<|MERGE_RESOLUTION|>--- conflicted
+++ resolved
@@ -26,13 +26,9 @@
     {
         public AppConfig Config => new AppConfig
         {
-<<<<<<< HEAD
+            MatchConfidenceThreshold = 0.8,
             RenameConfidenceThreshold = 0.9,
             MaxConcurrency = 4  // Default test value
-=======
-            MatchConfidenceThreshold = 0.8,
-            RenameConfidenceThreshold = 0.9
->>>>>>> ed9f1a7f
         };
 
         public int MaxConcurrency => Config.MaxConcurrency;
