using Microsoft.Extensions.Logging;
using System.Diagnostics;
using EpisodeIdentifier.Core.Models;
using EpisodeIdentifier.Core.Interfaces;

namespace EpisodeIdentifier.Core.Services;

public class SubtitleExtractor : ISubtitleExtractor
{
    private readonly ILogger<SubtitleExtractor> _logger;
    private readonly VideoFormatValidator _validator;

    public SubtitleExtractor(ILogger<SubtitleExtractor> logger, VideoFormatValidator validator)
    {
        _logger = logger;
        _validator = validator;
    }

    public async Task<byte[]> ExtractPgsSubtitles(string videoPath, string? preferredLanguage = null)
    {
        _logger.LogInformation("Extracting PGS subtitles from {VideoPath}, preferred language: {Language}",
            videoPath, preferredLanguage ?? "any");

        // Get available subtitle tracks
        var subtitleTracks = await _validator.GetSubtitleTracks(videoPath);
        if (!subtitleTracks.Any())
        {
            _logger.LogWarning("No PGS subtitle tracks found in {VideoPath}", videoPath);
            return Array.Empty<byte>();
        }

        // Select the best track based on language preference
<<<<<<< HEAD
        var selectedTrack = SelectBestTrack(subtitleTracks, preferredLanguage);
        _logger.LogInformation("Selected subtitle track: Index={Index}, Language={Language}",
=======
        var selectedTrack = PgsTrackSelector.SelectBestTrack(subtitleTracks, preferredLanguage);
        _logger.LogInformation("Selected subtitle track: Index={Index}, Language={Language}", 
>>>>>>> eb5d34da
            selectedTrack.Index, selectedTrack.Language ?? "unknown");

        // First try mkvextract with specific track
        try
        {
            var result = await ExtractWithMkvextract(videoPath, selectedTrack.Index);
            if (result.Length > 0)
            {
                return result;
            }
        }
        catch (Exception ex)
        {
            _logger.LogWarning(ex, "Failed to extract subtitles with mkvextract, falling back to ffmpeg");
        }

        // Fallback to ffmpeg with specific stream
        return await ExtractWithFfmpeg(videoPath, selectedTrack.Index);
    }

<<<<<<< HEAD
    private SubtitleTrackInfo SelectBestTrack(List<SubtitleTrackInfo> tracks, string? preferredLanguage)
    {
        // If preferred language specified, try to find it
        if (!string.IsNullOrEmpty(preferredLanguage))
        {
            var langTrack = tracks.FirstOrDefault(t =>
                string.Equals(t.Language, preferredLanguage, StringComparison.OrdinalIgnoreCase));
            if (langTrack != null)
            {
                return langTrack;
            }
        }

        // Default preferences: English first, then first available
        var englishTrack = tracks.FirstOrDefault(t =>
            string.Equals(t.Language, "eng", StringComparison.OrdinalIgnoreCase) ||
            string.Equals(t.Language, "en", StringComparison.OrdinalIgnoreCase) ||
            string.Equals(t.Language, "english", StringComparison.OrdinalIgnoreCase));

        return englishTrack ?? tracks.First();
    }
=======

>>>>>>> eb5d34da

    private async Task<byte[]> ExtractWithMkvextract(string videoPath, int trackIndex)
    {
        // Get unique temporary filename
        var tempFile = Path.GetTempFileName() + ".sup";

        try
        {
            using var process = new Process
            {
                StartInfo = new ProcessStartInfo
                {
                    FileName = "mkvextract",
                    Arguments = $"tracks \"{videoPath}\" {trackIndex}:\"{tempFile}\"",
                    RedirectStandardOutput = true,
                    RedirectStandardError = true,
                    UseShellExecute = false,
                    CreateNoWindow = true
                }
            };

            process.Start();
            var stderr = await process.StandardError.ReadToEndAsync();
            await process.WaitForExitAsync();

            if (process.ExitCode == 0 && File.Exists(tempFile))
            {
                var content = await File.ReadAllBytesAsync(tempFile);
                _logger.LogInformation("Successfully extracted {Size} bytes using mkvextract", content.Length);
                return content;
            }
            else
            {
                _logger.LogWarning("mkvextract failed with exit code {ExitCode}: {Error}", process.ExitCode, stderr);
                return Array.Empty<byte>();
            }
        }
        finally
        {
            if (File.Exists(tempFile))
            {
                try
                {
                    File.Delete(tempFile);
                }
                catch (Exception ex)
                {
                    _logger.LogWarning(ex, "Failed to delete temporary file {TempFile}", tempFile);
                }
            }
        }
    }

    private async Task<byte[]> ExtractWithFfmpeg(string videoPath, int streamIndex)
    {
        // Get unique temporary filename
        var tempFile = Path.GetTempFileName() + ".sup";

        try
        {
            using var process = new Process
            {
                StartInfo = new ProcessStartInfo
                {
                    FileName = "ffmpeg",
                    Arguments = $"-i \"{videoPath}\" -map 0:{streamIndex} -c copy -y \"{tempFile}\"",
                    RedirectStandardOutput = true,
                    RedirectStandardError = true,
                    UseShellExecute = false,
                    CreateNoWindow = true
                }
            };

            process.Start();
            var stderr = await process.StandardError.ReadToEndAsync();
            await process.WaitForExitAsync();

            if (process.ExitCode == 0 && File.Exists(tempFile))
            {
                var content = await File.ReadAllBytesAsync(tempFile);
                _logger.LogInformation("Successfully extracted {Size} bytes using ffmpeg", content.Length);
                return content;
            }
            else
            {
                _logger.LogWarning("ffmpeg failed with exit code {ExitCode}: {Error}", process.ExitCode, stderr);
                return Array.Empty<byte>();
            }
        }
        finally
        {
            if (File.Exists(tempFile))
            {
                try
                {
                    File.Delete(tempFile);
                }
                catch (Exception ex)
                {
                    _logger.LogWarning(ex, "Failed to delete temporary file {TempFile}", tempFile);
                }
            }
        }
    }

    public async Task<string> ExtractAndConvertSubtitles(string videoPath, string? preferredLanguage = null)
    {
        _logger.LogInformation("Extracting and converting subtitles from {VideoPath}, preferred language: {Language}",
            videoPath, preferredLanguage ?? "any");

        // Extract PGS subtitles
        var pgsData = await ExtractPgsSubtitles(videoPath, preferredLanguage);

        if (pgsData.Length == 0)
        {
            _logger.LogWarning("No PGS subtitle data extracted from {VideoPath}", videoPath);
            return string.Empty;
        }

        // TODO: Convert PGS data to text using OCR
        // For now, return a placeholder message
        _logger.LogInformation("Extracted {Size} bytes of PGS data from {VideoPath}", pgsData.Length, videoPath);
        return $"[PGS Subtitles extracted: {pgsData.Length} bytes]";
    }
}<|MERGE_RESOLUTION|>--- conflicted
+++ resolved
@@ -18,7 +18,7 @@
 
     public async Task<byte[]> ExtractPgsSubtitles(string videoPath, string? preferredLanguage = null)
     {
-        _logger.LogInformation("Extracting PGS subtitles from {VideoPath}, preferred language: {Language}",
+        _logger.LogInformation("Extracting PGS subtitles from {VideoPath}, preferred language: {Language}", 
             videoPath, preferredLanguage ?? "any");
 
         // Get available subtitle tracks
@@ -30,13 +30,9 @@
         }
 
         // Select the best track based on language preference
-<<<<<<< HEAD
-        var selectedTrack = SelectBestTrack(subtitleTracks, preferredLanguage);
-        _logger.LogInformation("Selected subtitle track: Index={Index}, Language={Language}",
-=======
+        // Select the best track based on language preference
         var selectedTrack = PgsTrackSelector.SelectBestTrack(subtitleTracks, preferredLanguage);
         _logger.LogInformation("Selected subtitle track: Index={Index}, Language={Language}", 
->>>>>>> eb5d34da
             selectedTrack.Index, selectedTrack.Language ?? "unknown");
 
         // First try mkvextract with specific track
@@ -57,37 +53,11 @@
         return await ExtractWithFfmpeg(videoPath, selectedTrack.Index);
     }
 
-<<<<<<< HEAD
-    private SubtitleTrackInfo SelectBestTrack(List<SubtitleTrackInfo> tracks, string? preferredLanguage)
-    {
-        // If preferred language specified, try to find it
-        if (!string.IsNullOrEmpty(preferredLanguage))
-        {
-            var langTrack = tracks.FirstOrDefault(t =>
-                string.Equals(t.Language, preferredLanguage, StringComparison.OrdinalIgnoreCase));
-            if (langTrack != null)
-            {
-                return langTrack;
-            }
-        }
-
-        // Default preferences: English first, then first available
-        var englishTrack = tracks.FirstOrDefault(t =>
-            string.Equals(t.Language, "eng", StringComparison.OrdinalIgnoreCase) ||
-            string.Equals(t.Language, "en", StringComparison.OrdinalIgnoreCase) ||
-            string.Equals(t.Language, "english", StringComparison.OrdinalIgnoreCase));
-
-        return englishTrack ?? tracks.First();
-    }
-=======
-
->>>>>>> eb5d34da
-
     private async Task<byte[]> ExtractWithMkvextract(string videoPath, int trackIndex)
     {
         // Get unique temporary filename
         var tempFile = Path.GetTempFileName() + ".sup";
-
+        
         try
         {
             using var process = new Process
@@ -139,7 +109,7 @@
     {
         // Get unique temporary filename
         var tempFile = Path.GetTempFileName() + ".sup";
-
+        
         try
         {
             using var process = new Process
@@ -189,12 +159,12 @@
 
     public async Task<string> ExtractAndConvertSubtitles(string videoPath, string? preferredLanguage = null)
     {
-        _logger.LogInformation("Extracting and converting subtitles from {VideoPath}, preferred language: {Language}",
+        _logger.LogInformation("Extracting and converting subtitles from {VideoPath}, preferred language: {Language}", 
             videoPath, preferredLanguage ?? "any");
 
         // Extract PGS subtitles
         var pgsData = await ExtractPgsSubtitles(videoPath, preferredLanguage);
-
+        
         if (pgsData.Length == 0)
         {
             _logger.LogWarning("No PGS subtitle data extracted from {VideoPath}", videoPath);
