--- conflicted
+++ resolved
@@ -30,10 +30,6 @@
         }
 
         // Select the best track based on language preference
-<<<<<<< HEAD
-=======
-        // Select the best track based on language preference
->>>>>>> 230f38aa
         var selectedTrack = PgsTrackSelector.SelectBestTrack(subtitleTracks, preferredLanguage);
         _logger.LogInformation("Selected subtitle track: Index={Index}, Language={Language}", 
             selectedTrack.Index, selectedTrack.Language ?? "unknown");
@@ -56,11 +52,6 @@
         return await ExtractWithFfmpeg(videoPath, selectedTrack.Index);
     }
 
-<<<<<<< HEAD
-
-
-=======
->>>>>>> 230f38aa
     private async Task<byte[]> ExtractWithMkvextract(string videoPath, int trackIndex)
     {
         // Get unique temporary filename
