using System.CommandLine;
using System.Text.Json;
using Microsoft.Extensions.Logging;
using EpisodeIdentifier.Core.Models;
using EpisodeIdentifier.Core.Services;

namespace EpisodeIdentifier.Core;

public class Program
{
    public static async Task<int> Main(string[] args)
    {
        var rootCommand = new RootCommand("Identify Season and Episode from AV1 video via PGS subtitle comparison");

        var inputOption = new Option<FileInfo>(
            "--input",
            "Path to AV1 video file for identification, or subtitle file for storage (when using --store)");
        rootCommand.Add(inputOption);

        var hashDbOption = new Option<FileInfo>(
            "--hash-db",
            "Path to SQLite database for fuzzy hashes");
        rootCommand.Add(hashDbOption);

        var storeOption = new Option<bool>(
            "--store",
            "Store subtitle information in the hash database instead of identifying a video");
        rootCommand.Add(storeOption);

        var bulkOption = new Option<DirectoryInfo>(
            "--bulk-store",
            "Store all subtitle files from a directory, parsing series/season/episode from filenames");
        rootCommand.Add(bulkOption);

        var seriesOption = new Option<string>(
            "--series",
            "Series name when storing subtitle information")
        { IsRequired = false };
        rootCommand.Add(seriesOption);

        var seasonOption = new Option<string>(
            "--season",
            "Season number when storing subtitle information")
        { IsRequired = false };
        rootCommand.Add(seasonOption);

        var episodeOption = new Option<string>(
            "--episode",
            "Episode number when storing subtitle information")
        { IsRequired = false };
        rootCommand.Add(episodeOption);

        var languageOption = new Option<string>(
            "--language",
            "Preferred subtitle language (default: English)")
        { IsRequired = false };
        rootCommand.Add(languageOption);

        rootCommand.SetHandler(HandleCommand, inputOption, hashDbOption, storeOption, bulkOption, seriesOption, seasonOption, episodeOption, languageOption);

        return await rootCommand.InvokeAsync(args);
    }

    private static async Task<int> HandleCommand(
        FileInfo? input,
        FileInfo hashDb,
        bool store,
        DirectoryInfo? bulkDirectory,
        string? series,
        string? season,
        string? episode,
        string? language)
    {
        // Validate input parameters
        if (bulkDirectory != null && input != null)
        {
            Console.WriteLine(JsonSerializer.Serialize(new { error = new { code = "CONFLICTING_OPTIONS", message = "Cannot specify both --input and --bulk-store options" } }));
            return 1;
        }

        if (bulkDirectory == null && input == null)
        {
            Console.WriteLine(JsonSerializer.Serialize(new { error = new { code = "MISSING_INPUT", message = "Must specify either --input or --bulk-store option" } }));
            return 1;
        }

        if (input != null && !input.Exists)
        {
            Console.WriteLine(JsonSerializer.Serialize(new { error = new { code = "INVALID_INPUT", message = "Input file not found" } }));
            return 1;
        }

        using var loggerFactory = LoggerFactory.Create(builder =>
        {
            builder.AddConsole();
        });

        var validator = new VideoFormatValidator(loggerFactory.CreateLogger<VideoFormatValidator>());
        var extractor = new SubtitleExtractor(loggerFactory.CreateLogger<SubtitleExtractor>(), validator);
        var pgsRipService = new PgsRipService(loggerFactory.CreateLogger<PgsRipService>());
        var fallbackConverter = new PgsToTextConverter(loggerFactory.CreateLogger<PgsToTextConverter>());
        var pgsConverter = new EnhancedPgsToTextConverter(loggerFactory.CreateLogger<EnhancedPgsToTextConverter>(), pgsRipService, fallbackConverter);
        var normalizationService = new SubtitleNormalizationService(loggerFactory.CreateLogger<SubtitleNormalizationService>());
        var hashService = new FuzzyHashService(hashDb.FullName, loggerFactory.CreateLogger<FuzzyHashService>(), normalizationService);
        var matcher = new SubtitleMatcher(hashService, loggerFactory.CreateLogger<SubtitleMatcher>());
        var filenameParser = new SubtitleFilenameParser(loggerFactory.CreateLogger<SubtitleFilenameParser>());
        var textExtractor = new VideoTextSubtitleExtractor(loggerFactory.CreateLogger<VideoTextSubtitleExtractor>());

        try
        {
            if (store)
            {
                if (string.IsNullOrEmpty(series) || string.IsNullOrEmpty(season) || string.IsNullOrEmpty(episode))
                {
                    Console.WriteLine(JsonSerializer.Serialize(new { error = new { code = "MISSING_METADATA", message = "Series, season, and episode are required when storing subtitles" } }));
                    return 1;
                }

                // Validate that the input file is a subtitle file, not a video file
                var videoExtensions = new[] { ".mkv", ".mp4", ".avi", ".mov", ".wmv", ".flv", ".webm", ".m4v" };
                var inputExtension = input!.Extension.ToLowerInvariant();

                if (videoExtensions.Contains(inputExtension))
                {
                    Console.WriteLine(JsonSerializer.Serialize(new { error = new { code = "INVALID_FILE_TYPE", message = $"Cannot store video files in database. Only subtitle files (.srt, .vtt, .ass, etc.) are allowed for storage. Got: {inputExtension}" } }));
                    return 1;
                }

                // For storing, we expect a subtitle file directly
                var subtitleText = await File.ReadAllTextAsync(input!.FullName);
                var subtitle = new LabelledSubtitle
                {
                    Series = series,
                    Season = season,
                    Episode = episode,
                    SubtitleText = subtitleText
                };

                await hashService.StoreHash(subtitle);
                Console.WriteLine(JsonSerializer.Serialize(new
                {
                    message = "Subtitle stored successfully",
                    details = new
                    {
                        series,
                        season,
                        episode,
                        file = input!.Name
                    }
                }));
                return 0;
            }
            else if (bulkDirectory != null)
            {
                if (!bulkDirectory.Exists)
                {
                    Console.WriteLine(JsonSerializer.Serialize(new { error = new { code = "DIRECTORY_NOT_FOUND", message = $"Directory not found: {bulkDirectory.FullName}" } }));
                    return 1;
                }

                // Scan directory for subtitle files and parse their information
                var subtitleFiles = await filenameParser.ScanDirectory(bulkDirectory.FullName);

                if (!subtitleFiles.Any())
                {
                    Console.WriteLine(JsonSerializer.Serialize(new { error = new { code = "NO_SUBTITLE_FILES", message = "No parseable subtitle files found in the directory" } }));
                    return 1;
                }

                var successCount = 0;
                var failureCount = 0;
                var results = new List<object>();

                foreach (var subtitleFile in subtitleFiles)
                {
                    try
                    {
                        var subtitleText = await File.ReadAllTextAsync(subtitleFile.FilePath);
                        var subtitle = new LabelledSubtitle
                        {
                            Series = subtitleFile.Series,
                            Season = subtitleFile.Season,
                            Episode = subtitleFile.Episode,
                            SubtitleText = subtitleText
                        };

                        await hashService.StoreHash(subtitle);
                        successCount++;
                        results.Add(new
                        {
                            status = "success",
                            file = Path.GetFileName(subtitleFile.FilePath),
                            series = subtitleFile.Series,
                            season = subtitleFile.Season,
                            episode = subtitleFile.Episode
                        });
                    }
                    catch (Exception ex)
                    {
                        failureCount++;
                        results.Add(new
                        {
                            status = "failed",
                            file = Path.GetFileName(subtitleFile.FilePath),
                            error = ex.Message
                        });
                    }
                }

                Console.WriteLine(JsonSerializer.Serialize(new
                {
                    message = "Bulk ingestion completed",
                    summary = new
                    {
                        totalFiles = subtitleFiles.Count,
                        successful = successCount,
                        failed = failureCount
                    },
                    results
                }));
                return failureCount > 0 ? 1 : 0;
            }
            else
            {
                // Validate AV1 encoding first
                if (!await validator.IsAV1Encoded(input!.FullName))
                {
                    Console.WriteLine(JsonSerializer.Serialize(new
                    {
                        error = new
                        {
                            code = "UNSUPPORTED_FILE_TYPE",
                            message = "The provided file is not AV1 encoded. Non-AV1 files will be supported in a later release."
                        }
                    }));
                    return 1;
                }

                // Check if OCR tools are available
                if (!pgsConverter.IsOcrAvailable())
                {
                    Console.WriteLine(JsonSerializer.Serialize(new
                    {
                        error = new
                        {
                            code = "MISSING_DEPENDENCY",
                            message = "Tesseract OCR is required but not available. Please install tesseract-ocr."
                        }
                    }));
                    return 1;
                }

                // Get subtitle track information for direct video processing
                var subtitleTracks = await validator.GetSubtitleTracks(input.FullName);
<<<<<<< HEAD
                var pgsTrack = subtitleTracks.FirstOrDefault(t =>
                    t.CodecName == "hdmv_pgs_subtitle" &&
                    ((t.Language?.Contains("eng") == true) || string.IsNullOrEmpty(t.Language)));

                if (pgsTrack == null)
=======
                
                if (!subtitleTracks.Any())
>>>>>>> eb5d34da
                {
                    // Try text subtitle fallback
                    var textSubtitleResult = await TryExtractTextSubtitle(input.FullName, language, validator, textExtractor, matcher);
                    if (textSubtitleResult != null)
                    {
                        Console.WriteLine(JsonSerializer.Serialize(textSubtitleResult));
                        return textSubtitleResult.HasError ? 1 : 0;
                    }

                    Console.WriteLine(JsonSerializer.Serialize(new { error = new { code = "NO_SUBTITLES_FOUND", message = "No PGS or text subtitles could be found in the video file" } }));
                    return 1;
                }

                var pgsTrack = PgsTrackSelector.SelectBestTrack(subtitleTracks, language);

                // Extract and OCR subtitle images directly from video file
                var ocrLanguage = GetOcrLanguageCode(language);
                var subtitleText = await pgsConverter.ConvertPgsFromVideoToText(input.FullName, pgsTrack.Index, ocrLanguage);

                if (string.IsNullOrWhiteSpace(subtitleText))
                {
                    Console.WriteLine(JsonSerializer.Serialize(new
                    {
                        error = new
                        {
                            code = "OCR_FAILED",
                            message = "Failed to extract readable text from PGS subtitles using OCR"
                        }
                    }));
                    return 1;
                }

                var result = await matcher.IdentifyEpisode(subtitleText);
                Console.WriteLine(JsonSerializer.Serialize(result));

                return result.HasError ? 1 : 0;
            }
        }
        catch (Exception ex)
        {
            Console.WriteLine(JsonSerializer.Serialize(new { error = new { code = "PROCESSING_ERROR", message = ex.Message } }));
            return 1;
        }
    }

    private static string GetOcrLanguageCode(string? language)
    {
        if (string.IsNullOrEmpty(language))
            return "eng"; // Default to English

        // Map common language names/codes to Tesseract language codes
        return language.ToLowerInvariant() switch
        {
            "en" or "eng" or "english" => "eng",
            "es" or "spa" or "spanish" => "spa",
            "fr" or "fra" or "french" => "fra",
            "de" or "deu" or "german" => "deu",
            "it" or "ita" or "italian" => "ita",
            "pt" or "por" or "portuguese" => "por",
            "ru" or "rus" or "russian" => "rus",
            "ja" or "jpn" or "japanese" => "jpn",
            "ko" or "kor" or "korean" => "kor",
            "zh" or "chi" or "chinese" => "chi_sim",
            "ar" or "ara" or "arabic" => "ara",
            _ => "eng" // Default to English for unknown languages
        };
    }

    /// <summary>
    /// Attempts to extract text subtitles from the video when PGS subtitles are not available.
    /// </summary>
    private static async Task<IdentificationResult?> TryExtractTextSubtitle(
        string videoFilePath,
        string? language,
        VideoFormatValidator validator,
        VideoTextSubtitleExtractor textExtractor,
        SubtitleMatcher matcher)
    {
        try
        {
            // Get all subtitle tracks from the video
            var subtitleTracks = await validator.GetSubtitleTracks(videoFilePath);

            // Look for text-based subtitle tracks (non-PGS)
            var textTracks = subtitleTracks.Where(t =>
                t.CodecName != "hdmv_pgs_subtitle" &&
                (t.CodecName == "subrip" || t.CodecName == "ass" || t.CodecName == "webvtt" || t.CodecName == "mov_text" || t.CodecName == "srt"))
                .ToList();

            if (!textTracks.Any())
            {
                return null; // No text subtitle tracks found
            }

            // Select the best text track based on language preference
            var selectedTrack = textTracks.FirstOrDefault(t =>
                string.IsNullOrEmpty(language) ||
                (t.Language?.Contains(language, StringComparison.OrdinalIgnoreCase) == true)) ?? textTracks.First();

            // Extract text subtitle content
            var subtitleText = await textExtractor.ExtractTextSubtitleFromVideo(videoFilePath, selectedTrack.Index, language);

            if (string.IsNullOrWhiteSpace(subtitleText))
            {
                return null; // Failed to extract text content
            }

            // Match against database
            return await matcher.IdentifyEpisode(subtitleText);
        }
        catch (Exception)
        {
            return null; // Text subtitle extraction failed
        }
    }
}<|MERGE_RESOLUTION|>--- conflicted
+++ resolved
@@ -252,16 +252,8 @@
 
                 // Get subtitle track information for direct video processing
                 var subtitleTracks = await validator.GetSubtitleTracks(input.FullName);
-<<<<<<< HEAD
-                var pgsTrack = subtitleTracks.FirstOrDefault(t =>
-                    t.CodecName == "hdmv_pgs_subtitle" &&
-                    ((t.Language?.Contains("eng") == true) || string.IsNullOrEmpty(t.Language)));
-
-                if (pgsTrack == null)
-=======
                 
                 if (!subtitleTracks.Any())
->>>>>>> eb5d34da
                 {
                     // Try text subtitle fallback
                     var textSubtitleResult = await TryExtractTextSubtitle(input.FullName, language, validator, textExtractor, matcher);
