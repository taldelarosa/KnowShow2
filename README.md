--- conflicted
+++ resolved
@@ -338,13 +338,10 @@
 |--------|-------------|----------|---------|
 | `--input` | Path to AV1 video file or subtitle file | ✅ | - |
 | `--hash-db` | Path to SQLite hash database | ✅ | - |
-<<<<<<< HEAD
 | `--bulk-identify` | Process all video files from a directory | ❌ | - |
 | `--bulk-store` | Store all subtitle files from a directory | ❌ | - |
-=======
 | `--series` | Filter by series name (case-insensitive) | ❌ | - |
 | `--season` | Filter by season number (requires `--series`) | ❌ | - |
->>>>>>> ed9f1a7f
 | `--store` | Store mode instead of identify | ❌ | false |
 | `--episode` | Episode number (store mode only) | ✅** | - |
 | `--episode-name` | Episode title (store mode only) | ❌ | - |
